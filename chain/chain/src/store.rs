use std::collections::{HashMap, HashSet, VecDeque};
use std::convert::TryFrom;
use std::io;
use std::sync::Arc;

use borsh::{BorshDeserialize, BorshSerialize};
use cached::SizedCache;
use chrono::Utc;
use log::debug;

use near_primitives::hash::CryptoHash;
use near_primitives::receipt::Receipt;
<<<<<<< HEAD
use near_primitives::sharding::{ChunkHash, ReceiptProof, ShardChunk, ShardChunkHeader};
=======
use near_primitives::sharding::{
    ChunkHash, ChunkOnePart, EncodedShardChunk, ReceiptProof, ShardChunk, ShardChunkHeader,
};
>>>>>>> c4085ea1
use near_primitives::transaction::ExecutionOutcome;
use near_primitives::types::{BlockExtra, BlockIndex, ChunkExtra, ShardId};
use near_primitives::utils::{index_to_bytes, to_timestamp};
use near_store::{
    read_with_cache, Store, StoreUpdate, WrappedTrieChanges, COL_BLOCK, COL_BLOCKS_TO_CATCHUP,
<<<<<<< HEAD
    COL_BLOCK_HEADER, COL_BLOCK_INDEX, COL_BLOCK_MISC, COL_CHALLENGED_BLOCKS, COL_CHUNKS,
    COL_CHUNK_EXTRA, COL_INCOMING_RECEIPTS, COL_OUTGOING_RECEIPTS, COL_STATE_DL_INFOS,
    COL_TRANSACTION_RESULT,
=======
    COL_BLOCK_EXTRA, COL_BLOCK_HEADER, COL_BLOCK_INDEX, COL_BLOCK_MISC, COL_BLOCK_PER_HEIGHT,
    COL_CHALLENGED_BLOCKS, COL_CHUNKS, COL_CHUNK_EXTRA, COL_CHUNK_ONE_PARTS, COL_INCOMING_RECEIPTS,
    COL_INVALID_CHUNKS, COL_OUTGOING_RECEIPTS, COL_STATE_DL_INFOS, COL_TRANSACTION_RESULT,
>>>>>>> c4085ea1
};

use crate::byzantine_assert;
use crate::error::{Error, ErrorKind};
use crate::types::{Block, BlockHeader, LatestKnown, ReceiptProofResponse, ReceiptResponse, Tip};
use near_primitives::errors::InvalidTxError;

const HEAD_KEY: &[u8; 4] = b"HEAD";
const TAIL_KEY: &[u8; 4] = b"TAIL";
const SYNC_HEAD_KEY: &[u8; 9] = b"SYNC_HEAD";
const HEADER_HEAD_KEY: &[u8; 11] = b"HEADER_HEAD";
const LATEST_KNOWN_KEY: &[u8; 12] = b"LATEST_KNOWN";

/// lru cache size
const CACHE_SIZE: usize = 100;
const CHUNK_CACHE_SIZE: usize = 1024;

#[derive(Debug, PartialEq, BorshSerialize, BorshDeserialize)]
pub struct ShardInfo(pub ShardId, pub ChunkHash);

fn get_block_shard_id(block_hash: &CryptoHash, shard_id: ShardId) -> Vec<u8> {
    let mut res = Vec::with_capacity(40);
    res.extend_from_slice(block_hash.as_ref());
    res.extend_from_slice(&shard_id.to_le_bytes());
    res
}

/// Contains the information that is used to sync state for shards as epochs switch
#[derive(Debug, PartialEq, BorshSerialize, BorshDeserialize)]
pub struct StateSyncInfo {
    /// The first block of the epoch for which syncing is happening
    pub epoch_tail_hash: CryptoHash,
    /// Shards to fetch state
    pub shards: Vec<ShardInfo>,
}

/// Header cache used for transaction history validation.
/// The headers stored here should be all on the same fork.
pub struct HeaderList {
    queue: VecDeque<CryptoHash>,
    headers: HashMap<CryptoHash, BlockHeader>,
}

impl HeaderList {
    pub fn new() -> Self {
        HeaderList { queue: VecDeque::default(), headers: HashMap::default() }
    }

    pub fn len(&self) -> usize {
        self.queue.len()
    }

    pub fn is_empty(&self) -> bool {
        self.queue.is_empty()
    }

    pub fn contains(&self, hash: &CryptoHash) -> bool {
        self.headers.contains_key(hash)
    }

    pub fn push_back(&mut self, block_header: BlockHeader) {
        self.queue.push_back(block_header.hash);
        self.headers.insert(block_header.hash, block_header);
    }

    pub fn push_front(&mut self, block_header: BlockHeader) {
        let block_hash = block_header.hash;
        self.queue.push_front(block_hash);
        self.headers.insert(block_hash, block_header);
    }

    pub fn pop_front(&mut self) -> Option<BlockHeader> {
        let front = if let Some(hash) = self.queue.pop_front() {
            hash
        } else {
            return None;
        };
        let header = self.headers.remove(&front).unwrap();
        Some(header)
    }

    pub fn pop_back(&mut self) -> Option<BlockHeader> {
        let back = if let Some(hash) = self.queue.pop_back() {
            hash
        } else {
            return None;
        };
        let header = self.headers.remove(&back).unwrap();
        Some(header)
    }

    pub fn from_headers(headers: Vec<BlockHeader>) -> Self {
        let mut res = Self::new();
        for header in headers {
            res.push_back(header);
        }
        res
    }

    /// Tries to update the cache. if `hash` is in the cache, remove everything before `hash`
    /// and replace them with `new_list`. `new_list` must contain contiguous block headers, ordered
    /// from higher height to lower height.
    /// Returns true if `hash` is in the cache and false otherwise.
    fn update(&mut self, hash: &CryptoHash, new_list: &[BlockHeader]) -> bool {
        if !self.headers.contains_key(hash) {
            return false;
        }
        loop {
            let front = if let Some(elem) = self.queue.front() {
                elem.clone()
            } else {
                break;
            };
            if &front == hash {
                break;
            } else {
                self.queue.pop_front();
                self.headers.remove(&front);
            }
        }
        for header in new_list.into_iter().rev() {
            self.push_front(header.clone());
        }
        true
    }
}

/// Accesses the chain store. Used to create atomic editable views that can be reverted.
pub trait ChainStoreAccess {
    /// Returns underlaying store.
    fn store(&self) -> &Store;
    /// The chain head.
    fn head(&self) -> Result<Tip, Error>;
    /// The chain tail (as far as chain goes).
    fn tail(&self) -> Result<Tip, Error>;
    /// Head of the header chain (not the same thing as head_header).
    fn header_head(&self) -> Result<Tip, Error>;
    /// The "sync" head: last header we received from syncing.
    fn sync_head(&self) -> Result<Tip, Error>;
    /// Header of the block at the head of the block chain (not the same thing as header_head).
    fn head_header(&mut self) -> Result<&BlockHeader, Error>;
    /// Get full block.
    fn get_block(&mut self, h: &CryptoHash) -> Result<&Block, Error>;
    /// Get full chunk.
    fn get_chunk(&mut self, chunk_hash: &ChunkHash) -> Result<&ShardChunk, Error>;
    /// Get full chunk from header, with possible error that contains the header for further retreival.
    fn get_chunk_clone_from_header(
        &mut self,
        header: &ShardChunkHeader,
    ) -> Result<ShardChunk, Error> {
        let shard_chunk_result = self.get_chunk(&header.chunk_hash());
        match shard_chunk_result {
            Err(_) => {
                return Err(ErrorKind::ChunksMissing(vec![header.clone()]).into());
            }
            Ok(shard_chunk) => {
                byzantine_assert!(header.height_included > 0);
                if header.height_included == 0 {
                    return Err(ErrorKind::Other(format!(
                        "Invalid header: {:?} for chunk {:?}",
                        header, shard_chunk
                    ))
                    .into());
                }
                let mut shard_chunk_clone = shard_chunk.clone();
                shard_chunk_clone.header.height_included = header.height_included;
                Ok(shard_chunk_clone)
            }
        }
    }
    /// Does this full block exist?
    fn block_exists(&self, h: &CryptoHash) -> Result<bool, Error>;
    /// Get previous header.
    fn get_previous_header(&mut self, header: &BlockHeader) -> Result<&BlockHeader, Error>;
    /// GEt block extra for given block.
    fn get_block_extra(&mut self, block_hash: &CryptoHash) -> Result<&BlockExtra, Error>;
    /// Get chunk extra info for given block hash + shard id.
    fn get_chunk_extra(
        &mut self,
        block_hash: &CryptoHash,
        shard_id: ShardId,
    ) -> Result<&ChunkExtra, Error>;
    /// Get block header.
    fn get_block_header(&mut self, h: &CryptoHash) -> Result<&BlockHeader, Error>;
    /// Returns hash of the block on the main chain for given height.
    fn get_block_hash_by_height(&mut self, height: BlockIndex) -> Result<CryptoHash, Error>;
    /// Returns block header from the current chain for given height if present.
    fn get_header_by_height(&mut self, height: BlockIndex) -> Result<&BlockHeader, Error> {
        let hash = self.get_block_hash_by_height(height)?;
        self.get_block_header(&hash)
    }
    /// Check if we have block header at given height across any chain.
    /// Returns a first hash we observed, if double sign observed - this going to be updated to picked hash.
    fn get_any_block_hash_by_height(&mut self, height: BlockIndex) -> Result<&CryptoHash, Error>;
    /// Returns block header from the current chain defined by `sync_hash` for given height if present.
    fn get_header_on_chain_by_height(
        &mut self,
        sync_hash: &CryptoHash,
        height: BlockIndex,
    ) -> Result<&BlockHeader, Error> {
        let mut header = self.get_block_header(sync_hash)?;
        let mut hash = sync_hash.clone();
        while header.inner.height > height {
            hash = header.inner.prev_hash;
            header = self.get_block_header(&hash)?;
        }
        if header.inner.height < height {
            return Err(ErrorKind::InvalidBlockHeight.into());
        }
        self.get_block_header(&hash)
    }
    /// Returns resulting receipt for given block.
    fn get_outgoing_receipts(
        &mut self,
        hash: &CryptoHash,
        shard_id: ShardId,
    ) -> Result<&Vec<Receipt>, Error>;
    fn get_incoming_receipts(
        &mut self,
        hash: &CryptoHash,
        shard_id: ShardId,
    ) -> Result<&Vec<ReceiptProof>, Error>;
    /// Returns transaction result for given tx hash.
    fn get_transaction_result(&mut self, hash: &CryptoHash) -> Result<&ExecutionOutcome, Error>;
    /// Returns whether the block with the given hash was challenged
    fn is_block_challenged(&mut self, hash: &CryptoHash) -> Result<bool, Error>;

    fn get_blocks_to_catchup(&self, prev_hash: &CryptoHash) -> Result<Vec<CryptoHash>, Error>;

    /// Returns latest known height and time it was seen.
    fn get_latest_known(&mut self) -> Result<LatestKnown, Error>;

    /// Save the latest known.
    fn save_latest_known(&mut self, latest_known: LatestKnown) -> Result<(), Error>;

    /// Returns encoded chunk if it's invalid otherwise None.
    fn is_invalid_chunk(
        &mut self,
        chunk_hash: &ChunkHash,
    ) -> Result<Option<&EncodedShardChunk>, Error>;
}

/// All chain-related database operations.
pub struct ChainStore {
    store: Arc<Store>,
    /// Latest known.
    latest_known: Option<LatestKnown>,
    /// Cache with headers.
    headers: SizedCache<Vec<u8>, BlockHeader>,
    /// Cache with headers for transaction validation.
    header_history: HeaderList,
    /// Cache with blocks.
    blocks: SizedCache<Vec<u8>, Block>,
    /// Cache with chunks
    chunks: SizedCache<Vec<u8>, ShardChunk>,
<<<<<<< HEAD
=======
    /// Cache with chunk one parts
    chunk_one_parts: SizedCache<Vec<u8>, ChunkOnePart>,
    /// Cache with block extra.
    block_extras: SizedCache<Vec<u8>, BlockExtra>,
>>>>>>> c4085ea1
    /// Cache with chunk extra.
    chunk_extras: SizedCache<Vec<u8>, ChunkExtra>,
    // Cache with index to hash on the main chain.
    // block_index: SizedCache<Vec<u8>, CryptoHash>,
    /// Cache with index to hash on any chain.
    block_hash_per_height: SizedCache<Vec<u8>, CryptoHash>,
    /// Cache with outgoing receipts.
    outgoing_receipts: SizedCache<Vec<u8>, Vec<Receipt>>,
    /// Cache with incoming receipts.
    incoming_receipts: SizedCache<Vec<u8>, Vec<ReceiptProof>>,
    /// Cache transaction statuses.
    transaction_results: SizedCache<Vec<u8>, ExecutionOutcome>,
    /// Invalid chunks.
    invalid_chunks: SizedCache<Vec<u8>, EncodedShardChunk>,
}

pub fn option_to_not_found<T>(res: io::Result<Option<T>>, field_name: &str) -> Result<T, Error> {
    match res {
        Ok(Some(o)) => Ok(o),
        Ok(None) => Err(ErrorKind::DBNotFoundErr(field_name.to_owned()).into()),
        Err(e) => Err(e.into()),
    }
}

impl ChainStore {
    pub fn new(store: Arc<Store>) -> ChainStore {
        ChainStore {
            store,
            latest_known: None,
            blocks: SizedCache::with_size(CACHE_SIZE),
            headers: SizedCache::with_size(CACHE_SIZE),
            header_history: HeaderList::new(),
            chunks: SizedCache::with_size(CHUNK_CACHE_SIZE),
<<<<<<< HEAD
=======
            chunk_one_parts: SizedCache::with_size(CHUNK_CACHE_SIZE),
            block_extras: SizedCache::with_size(CACHE_SIZE),
>>>>>>> c4085ea1
            chunk_extras: SizedCache::with_size(CACHE_SIZE),
            // block_index: SizedCache::with_size(CACHE_SIZE),
            block_hash_per_height: SizedCache::with_size(CACHE_SIZE),
            outgoing_receipts: SizedCache::with_size(CACHE_SIZE),
            incoming_receipts: SizedCache::with_size(CACHE_SIZE),
            transaction_results: SizedCache::with_size(CACHE_SIZE),
            invalid_chunks: SizedCache::with_size(CACHE_SIZE),
        }
    }

    pub fn store(&self) -> Arc<Store> {
        self.store.clone()
    }

    pub fn store_update(&mut self) -> ChainStoreUpdate<Self> {
        ChainStoreUpdate::new(self)
    }

    pub fn iterate_state_sync_infos(&self) -> Vec<(CryptoHash, StateSyncInfo)> {
        self.store
            .iter(COL_STATE_DL_INFOS)
            .map(|(k, v)| {
                (
                    CryptoHash::try_from(k.as_ref()).unwrap(),
                    StateSyncInfo::try_from_slice(v.as_ref()).unwrap(),
                )
            })
            .collect()
    }

    pub fn get_outgoing_receipts_for_shard(
        &mut self,
        prev_block_hash: CryptoHash,
        shard_id: ShardId,
        last_included_height: BlockIndex,
    ) -> Result<ReceiptResponse, Error> {
        let mut receipts_block_hash = prev_block_hash;
        loop {
            let block_header = self.get_block_header(&receipts_block_hash)?;

            if block_header.inner.height == last_included_height {
                let receipts = if let Ok(cur_receipts) =
                    self.get_outgoing_receipts(&receipts_block_hash, shard_id)
                {
                    cur_receipts.clone()
                } else {
                    vec![]
                };
                return Ok(ReceiptResponse(receipts_block_hash, receipts));
            } else {
                receipts_block_hash = block_header.inner.prev_hash;
            }
        }
    }

    pub fn check_blocks_on_same_chain(
        &mut self,
        cur_header: &BlockHeader,
        base_block_hash: &CryptoHash,
        max_difference_in_height: u64,
    ) -> Result<(), InvalidTxError> {
        // first step: update cache head
        if self.header_history.is_empty() {
            self.header_history.push_back(cur_header.clone());
        }
        let mut prev_block_hash = cur_header.inner.prev_hash;

        let contains_hash = self.header_history.update(&cur_header.hash, &[]);
        if !contains_hash {
            let mut header_list = vec![cur_header.clone()];
            let mut found_ancestor = false;
            while !self.header_history.is_empty() {
                let prev_block_header = if let Ok(header) = self.get_block_header(&prev_block_hash)
                {
                    header.clone()
                } else {
                    return Err(InvalidTxError::InvalidChain);
                };
                self.header_history.pop_front();
                if self.header_history.update(&prev_block_header.hash, &header_list) {
                    found_ancestor = true;
                    break;
                }
                prev_block_hash = prev_block_header.inner.prev_hash;
                header_list.push(prev_block_header);
            }
            if !found_ancestor {
                self.header_history = HeaderList::from_headers(header_list);
            }
            // It is possible that cur_len is max_difference_in_height + 1 after the above update.
            let cur_len = self.header_history.len() as u64;
            if cur_len > max_difference_in_height {
                for _ in 0..cur_len - max_difference_in_height {
                    self.header_history.pop_back();
                }
            }
        }

        // second step: check if `base_block_hash` exists
        assert!(max_difference_in_height >= self.header_history.len() as u64);
        if self.header_history.contains(base_block_hash) {
            return Ok(());
        }
        let num_to_fetch = max_difference_in_height - self.header_history.len() as u64;
        // here the queue cannot be empty so it is safe to unwrap
        let last_hash = self.header_history.queue.back().unwrap();
        prev_block_hash = self.header_history.headers.get(last_hash).unwrap().inner.prev_hash;
        for _ in 0..num_to_fetch {
            let cur_block_header = if let Ok(header) = self.get_block_header(&prev_block_hash) {
                header.clone()
            } else {
                return Err(InvalidTxError::InvalidChain);
            };
            prev_block_hash = cur_block_header.inner.prev_hash;
            let cur_block_hash = cur_block_header.hash;
            self.header_history.push_back(cur_block_header);
            if &cur_block_hash == base_block_hash {
                return Ok(());
            }
        }
        Err(InvalidTxError::Expired)
    }
}

impl ChainStoreAccess for ChainStore {
    fn store(&self) -> &Store {
        &*self.store
    }
    /// The chain head.
    fn head(&self) -> Result<Tip, Error> {
        option_to_not_found(self.store.get_ser(COL_BLOCK_MISC, HEAD_KEY), "HEAD")
    }

    /// The chain tail (as far as chain goes).
    fn tail(&self) -> Result<Tip, Error> {
        option_to_not_found(self.store.get_ser(COL_BLOCK_MISC, TAIL_KEY), "TAIL")
    }

    /// The "sync" head: last header we received from syncing.
    fn sync_head(&self) -> Result<Tip, Error> {
        option_to_not_found(self.store.get_ser(COL_BLOCK_MISC, SYNC_HEAD_KEY), "SYNC_HEAD")
    }

    /// Header of the block at the head of the block chain (not the same thing as header_head).
    fn head_header(&mut self) -> Result<&BlockHeader, Error> {
        self.get_block_header(&self.head()?.last_block_hash)
    }

    /// Head of the header chain (not the same thing as head_header).
    fn header_head(&self) -> Result<Tip, Error> {
        option_to_not_found(self.store.get_ser(COL_BLOCK_MISC, HEADER_HEAD_KEY), "HEADER_HEAD")
    }

    /// Get full block.
    fn get_block(&mut self, h: &CryptoHash) -> Result<&Block, Error> {
        option_to_not_found(
            read_with_cache(&*self.store, COL_BLOCK, &mut self.blocks, h.as_ref()),
            &format!("BLOCK: {}", h),
        )
    }

    /// Get full chunk.
    fn get_chunk(&mut self, chunk_hash: &ChunkHash) -> Result<&ShardChunk, Error> {
        match read_with_cache(&*self.store, COL_CHUNKS, &mut self.chunks, chunk_hash.as_ref()) {
            Ok(Some(shard_chunk)) => Ok(shard_chunk),
            _ => Err(ErrorKind::ChunkMissing(chunk_hash.clone()).into()),
        }
    }

    /// Does this full block exist?
    fn block_exists(&self, h: &CryptoHash) -> Result<bool, Error> {
        self.store.exists(COL_BLOCK, h.as_ref()).map_err(|e| e.into())
    }

    /// Get previous header.
    fn get_previous_header(&mut self, header: &BlockHeader) -> Result<&BlockHeader, Error> {
        self.get_block_header(&header.inner.prev_hash)
    }

    /// Information from applying block.
    fn get_block_extra(&mut self, block_hash: &CryptoHash) -> Result<&BlockExtra, Error> {
        option_to_not_found(
            read_with_cache(
                &*self.store,
                COL_BLOCK_EXTRA,
                &mut self.block_extras,
                block_hash.as_ref(),
            ),
            &format!("BLOCK EXTRA: {}", block_hash),
        )
    }

    /// Information from applying chunk.
    fn get_chunk_extra(
        &mut self,
        block_hash: &CryptoHash,
        shard_id: ShardId,
    ) -> Result<&ChunkExtra, Error> {
        option_to_not_found(
            read_with_cache(
                &*self.store,
                COL_CHUNK_EXTRA,
                &mut self.chunk_extras,
                &get_block_shard_id(block_hash, shard_id),
            ),
            &format!("CHUNK EXTRA: {}:{}", block_hash, shard_id),
        )
    }

    /// Get block header.
    fn get_block_header(&mut self, h: &CryptoHash) -> Result<&BlockHeader, Error> {
        option_to_not_found(
            read_with_cache(&*self.store, COL_BLOCK_HEADER, &mut self.headers, h.as_ref()),
            &format!("BLOCK HEADER: {}", h),
        )
    }

    /// Returns hash of the block on the main chain for given height.
    fn get_block_hash_by_height(&mut self, height: BlockIndex) -> Result<CryptoHash, Error> {
        option_to_not_found(
            self.store.get_ser(COL_BLOCK_INDEX, &index_to_bytes(height)),
            &format!("BLOCK INDEX: {}", height),
        )
        // TODO: cache needs to be deleted when things get updated.
        //        option_to_not_found(
        //            read_with_cache(
        //                &*self.store,
        //                COL_BLOCK_INDEX,
        //                &mut self.block_index,
        //                &index_to_bytes(height),
        //            ),
        //            &format!("BLOCK INDEX: {}", height),
        //        )
    }

    fn get_any_block_hash_by_height(&mut self, height: BlockIndex) -> Result<&CryptoHash, Error> {
        option_to_not_found(
            read_with_cache(
                &*self.store,
                COL_BLOCK_PER_HEIGHT,
                &mut self.block_hash_per_height,
                &index_to_bytes(height),
            ),
            &format!("BLOCK PER HEIGHT: {}", height),
        )
    }

    fn get_outgoing_receipts(
        &mut self,
        block_hash: &CryptoHash,
        shard_id: ShardId,
    ) -> Result<&Vec<Receipt>, Error> {
        option_to_not_found(
            read_with_cache(
                &*self.store,
                COL_OUTGOING_RECEIPTS,
                &mut self.outgoing_receipts,
                &get_block_shard_id(block_hash, shard_id),
            ),
            &format!("OUTGOING RECEIPT: {}", block_hash),
        )
    }

    fn get_incoming_receipts(
        &mut self,
        block_hash: &CryptoHash,
        shard_id: ShardId,
    ) -> Result<&Vec<ReceiptProof>, Error> {
        option_to_not_found(
            read_with_cache(
                &*self.store,
                COL_INCOMING_RECEIPTS,
                &mut self.incoming_receipts,
                &get_block_shard_id(block_hash, shard_id),
            ),
            &format!("INCOMING RECEIPT: {}", block_hash),
        )
    }

    fn get_transaction_result(&mut self, hash: &CryptoHash) -> Result<&ExecutionOutcome, Error> {
        option_to_not_found(
            read_with_cache(
                &*self.store,
                COL_TRANSACTION_RESULT,
                &mut self.transaction_results,
                hash.as_ref(),
            ),
            &format!("TRANSACTION: {}", hash),
        )
    }

    fn get_blocks_to_catchup(&self, hash: &CryptoHash) -> Result<Vec<CryptoHash>, Error> {
        Ok(self.store.get_ser(COL_BLOCKS_TO_CATCHUP, hash.as_ref())?.unwrap_or_else(|| vec![]))
    }

    fn get_latest_known(&mut self) -> Result<LatestKnown, Error> {
        if self.latest_known.is_none() {
            self.latest_known = Some(option_to_not_found(
                self.store.get_ser(COL_BLOCK_MISC, LATEST_KNOWN_KEY),
                "LATEST_KNOWN_KEY",
            )?);
        }
        Ok(self.latest_known.as_ref().unwrap().clone())
    }

    fn save_latest_known(&mut self, latest_known: LatestKnown) -> Result<(), Error> {
        let mut store_update = self.store.store_update();
        store_update.set_ser(COL_BLOCK_MISC, LATEST_KNOWN_KEY, &latest_known)?;
        self.latest_known = Some(latest_known);
        store_update.commit().map_err(|err| err.into())
    }

    fn is_block_challenged(&mut self, hash: &CryptoHash) -> Result<bool, Error> {
        return Ok(self
            .store
            .get_ser(COL_CHALLENGED_BLOCKS, hash.as_ref())?
            .unwrap_or_else(|| false));
    }

    fn is_invalid_chunk(
        &mut self,
        chunk_hash: &ChunkHash,
    ) -> Result<Option<&EncodedShardChunk>, Error> {
        read_with_cache(
            &*self.store,
            COL_INVALID_CHUNKS,
            &mut self.invalid_chunks,
            chunk_hash.as_ref(),
        )
        .map_err(|err| err.into())
    }
}

/// Provides layer to update chain without touching the underlying database.
/// This serves few purposes, main one is that even if executable exists/fails during update the database is in consistent state.
pub struct ChainStoreUpdate<'a, T> {
    chain_store: &'a mut T,
    store_updates: Vec<StoreUpdate>,
    /// Blocks added during this update. Takes ownership (unclear how to not do it because of failure exists).
    blocks: HashMap<CryptoHash, Block>,
    deleted_blocks: HashSet<CryptoHash>,
    headers: HashMap<CryptoHash, BlockHeader>,
    block_extras: HashMap<CryptoHash, BlockExtra>,
    chunk_extras: HashMap<(CryptoHash, ShardId), ChunkExtra>,
    chunks: HashMap<ChunkHash, ShardChunk>,
    block_index: HashMap<BlockIndex, Option<CryptoHash>>,
    outgoing_receipts: HashMap<(CryptoHash, ShardId), Vec<Receipt>>,
    incoming_receipts: HashMap<(CryptoHash, ShardId), Vec<ReceiptProof>>,
    transaction_results: HashMap<CryptoHash, ExecutionOutcome>,
    head: Option<Tip>,
    tail: Option<Tip>,
    header_head: Option<Tip>,
    sync_head: Option<Tip>,
    trie_changes: Vec<WrappedTrieChanges>,
    add_blocks_to_catchup: Vec<(CryptoHash, CryptoHash)>,
    // A pair (prev_hash, hash) to be removed from blocks to catchup
    remove_blocks_to_catchup: Vec<(CryptoHash, CryptoHash)>,
    // A prev_hash to be removed with all the hashes associated with it
    remove_prev_blocks_to_catchup: Vec<CryptoHash>,
    add_state_dl_infos: Vec<StateSyncInfo>,
    remove_state_dl_infos: Vec<CryptoHash>,
    challenged_blocks: HashSet<CryptoHash>,
    invalid_chunks: HashMap<ChunkHash, EncodedShardChunk>,
}

impl<'a, T: ChainStoreAccess> ChainStoreUpdate<'a, T> {
    pub fn new(chain_store: &'a mut T) -> Self {
        ChainStoreUpdate {
            chain_store,
            store_updates: vec![],
            blocks: HashMap::default(),
            deleted_blocks: HashSet::default(),
            headers: HashMap::default(),
            block_index: HashMap::default(),
            block_extras: HashMap::default(),
            chunk_extras: HashMap::default(),
            chunks: HashMap::default(),
            outgoing_receipts: HashMap::default(),
            incoming_receipts: HashMap::default(),
            transaction_results: HashMap::default(),
            head: None,
            tail: None,
            header_head: None,
            sync_head: None,
            trie_changes: vec![],
            add_blocks_to_catchup: vec![],
            remove_blocks_to_catchup: vec![],
            remove_prev_blocks_to_catchup: vec![],
            add_state_dl_infos: vec![],
            remove_state_dl_infos: vec![],
            challenged_blocks: HashSet::default(),
            invalid_chunks: HashMap::default(),
        }
    }

    pub fn get_incoming_receipts_for_shard(
        &mut self,
        shard_id: ShardId,
        mut block_hash: CryptoHash,
        last_chunk_height_included: BlockIndex,
    ) -> Result<Vec<ReceiptProofResponse>, Error> {
        let mut ret = vec![];

        loop {
            let header = self.get_block_header(&block_hash)?;

            if header.inner.height < last_chunk_height_included {
                panic!("get_incoming_receipts_for_shard failed");
            }

            if header.inner.height == last_chunk_height_included {
                break;
            }

            let prev_hash = header.inner.prev_hash;

            if let Ok(receipt_proofs) = self.get_incoming_receipts(&block_hash, shard_id) {
                ret.push(ReceiptProofResponse(block_hash, receipt_proofs.clone()));
            } else {
                ret.push(ReceiptProofResponse(block_hash, vec![]));
            }

            block_hash = prev_hash;
        }

        Ok(ret)
    }

    /// WARNING
    ///
    /// Usually ChainStoreUpdate has some uncommitted changes
    /// and chain_store don't have access to them until they become committed.
    /// Make sure you're doing it right.
    pub fn get_chain_store(&mut self) -> &mut T {
        self.chain_store
    }
}

impl<'a, T: ChainStoreAccess> ChainStoreAccess for ChainStoreUpdate<'a, T> {
    fn store(&self) -> &Store {
        self.chain_store.store()
    }
    /// The chain head.
    fn head(&self) -> Result<Tip, Error> {
        if let Some(head) = &self.head {
            Ok(head.clone())
        } else {
            self.chain_store.head()
        }
    }

    /// The chain tail (as far as chain goes).
    fn tail(&self) -> Result<Tip, Error> {
        if let Some(tail) = &self.tail {
            Ok(tail.clone())
        } else {
            self.chain_store.tail()
        }
    }

    /// The "sync" head: last header we received from syncing.
    fn sync_head(&self) -> Result<Tip, Error> {
        if let Some(sync_head) = &self.sync_head {
            Ok(sync_head.clone())
        } else {
            self.chain_store.sync_head()
        }
    }

    /// Head of the header chain (not the same thing as head_header).
    fn header_head(&self) -> Result<Tip, Error> {
        if let Some(header_head) = &self.header_head {
            Ok(header_head.clone())
        } else {
            self.chain_store.header_head()
        }
    }

    /// Header of the block at the head of the block chain (not the same thing as header_head).
    fn head_header(&mut self) -> Result<&BlockHeader, Error> {
        self.get_block_header(&(self.head()?.last_block_hash))
    }

    /// Get full block.
    fn get_block(&mut self, h: &CryptoHash) -> Result<&Block, Error> {
        if let Some(block) = self.blocks.get(h) {
            Ok(block)
        } else {
            self.chain_store.get_block(h)
        }
    }

    /// Does this full block exist?
    fn block_exists(&self, h: &CryptoHash) -> Result<bool, Error> {
        Ok(self.blocks.contains_key(h) || self.chain_store.block_exists(h)?)
    }

    /// Get previous header.
    fn get_previous_header(&mut self, header: &BlockHeader) -> Result<&BlockHeader, Error> {
        self.get_block_header(&header.inner.prev_hash)
    }

    fn get_block_extra(&mut self, block_hash: &CryptoHash) -> Result<&BlockExtra, Error> {
        if let Some(block_extra) = self.block_extras.get(block_hash) {
            Ok(block_extra)
        } else {
            self.chain_store.get_block_extra(block_hash)
        }
    }

    /// Get state root hash after applying header with given hash.
    fn get_chunk_extra(
        &mut self,
        block_hash: &CryptoHash,
        shard_id: ShardId,
    ) -> Result<&ChunkExtra, Error> {
        if let Some(chunk_extra) = self.chunk_extras.get(&(*block_hash, shard_id)) {
            Ok(chunk_extra)
        } else {
            self.chain_store.get_chunk_extra(block_hash, shard_id)
        }
    }

    /// Get block header.
    fn get_block_header(&mut self, hash: &CryptoHash) -> Result<&BlockHeader, Error> {
        if let Some(header) = self.headers.get(hash) {
            Ok(header)
        } else {
            self.chain_store.get_block_header(hash)
        }
    }

    /// Get block header from the current chain by height.
    fn get_block_hash_by_height(&mut self, height: BlockIndex) -> Result<CryptoHash, Error> {
        self.chain_store.get_block_hash_by_height(height)
    }

    fn get_any_block_hash_by_height(&mut self, height: BlockIndex) -> Result<&CryptoHash, Error> {
        self.chain_store.get_any_block_hash_by_height(height)
    }

    /// Get receipts produced for block with given hash.
    fn get_outgoing_receipts(
        &mut self,
        hash: &CryptoHash,
        shard_id: ShardId,
    ) -> Result<&Vec<Receipt>, Error> {
        if let Some(receipts) = self.outgoing_receipts.get(&(*hash, shard_id)) {
            Ok(receipts)
        } else {
            self.chain_store.get_outgoing_receipts(hash, shard_id)
        }
    }

    /// Get receipts produced for block with given hash.
    fn get_incoming_receipts(
        &mut self,
        hash: &CryptoHash,
        shard_id: ShardId,
    ) -> Result<&Vec<ReceiptProof>, Error> {
        if let Some(receipt_proofs) = self.incoming_receipts.get(&(*hash, shard_id)) {
            Ok(receipt_proofs)
        } else {
            self.chain_store.get_incoming_receipts(hash, shard_id)
        }
    }

    fn get_transaction_result(&mut self, hash: &CryptoHash) -> Result<&ExecutionOutcome, Error> {
        self.chain_store.get_transaction_result(hash)
    }

    fn get_chunk(&mut self, chunk_hash: &ChunkHash) -> Result<&ShardChunk, Error> {
        if let Some(chunk) = self.chunks.get(chunk_hash) {
            Ok(chunk)
        } else {
            self.chain_store.get_chunk(chunk_hash)
        }
    }

    fn get_chunk_clone_from_header(
        &mut self,
        header: &ShardChunkHeader,
    ) -> Result<ShardChunk, Error> {
        if let Some(chunk) = self.chunks.get(&header.hash) {
            Ok(chunk.clone())
        } else {
            self.chain_store.get_chunk_clone_from_header(header)
        }
    }

    fn get_blocks_to_catchup(&self, prev_hash: &CryptoHash) -> Result<Vec<CryptoHash>, Error> {
        // Make sure we never request a block to catchup after altering the data structure
        assert_eq!(self.add_blocks_to_catchup.len(), 0);
        assert_eq!(self.remove_blocks_to_catchup.len(), 0);
        assert_eq!(self.remove_prev_blocks_to_catchup.len(), 0);

        self.chain_store.get_blocks_to_catchup(prev_hash)
    }

    fn get_latest_known(&mut self) -> Result<LatestKnown, Error> {
        self.chain_store.get_latest_known()
    }

    fn save_latest_known(&mut self, latest_known: LatestKnown) -> Result<(), Error> {
        self.chain_store.save_latest_known(latest_known)
    }

    fn is_block_challenged(&mut self, hash: &CryptoHash) -> Result<bool, Error> {
        if self.challenged_blocks.contains(&hash) {
            return Ok(true);
        }
        self.chain_store.is_block_challenged(hash)
    }

    fn is_invalid_chunk(
        &mut self,
        chunk_hash: &ChunkHash,
    ) -> Result<Option<&EncodedShardChunk>, Error> {
        if let Some(chunk) = self.invalid_chunks.get(&chunk_hash) {
            Ok(Some(chunk))
        } else {
            self.chain_store.is_invalid_chunk(chunk_hash)
        }
    }
}

impl<'a, T: ChainStoreAccess> ChainStoreUpdate<'a, T> {
    /// Update both header and block body head.
    pub fn save_head(&mut self, t: &Tip) -> Result<(), Error> {
        self.save_body_head(t)?;
        self.save_header_head_if_not_challenged(t)
    }

    /// Update block body head and latest known height.
    pub fn save_body_head(&mut self, t: &Tip) -> Result<(), Error> {
        self.try_save_latest_known(t.height)?;
        self.head = Some(t.clone());
        Ok(())
    }

    /// Update block body tail.
    pub fn save_body_tail(&mut self, t: &Tip) {
        self.tail = Some(t.clone());
    }

    fn update_block_index_if_not_challenged(
        &mut self,
        height: BlockIndex,
        hash: CryptoHash,
    ) -> Result<(), Error> {
        let mut prev_hash = hash;
        let mut prev_height = height;
        loop {
            let header = self.get_block_header(&prev_hash)?;
            let (header_height, header_hash, header_prev_hash) =
                (header.inner.height, header.hash(), header.inner.prev_hash);
            // Clean up block indicies between blocks.
            for height in (header_height + 1)..prev_height {
                self.block_index.insert(height, None);
            }
            match self.get_block_hash_by_height(header_height) {
                Ok(cur_hash) if cur_hash == header_hash => {
                    // Found common ancestor.
                    return Ok(());
                }
                _ => {
                    if self.is_block_challenged(&header_hash)? {
                        return Err(ErrorKind::ChallengedBlockOnChain.into());
                    }
                    self.block_index.insert(header_height, Some(header_hash));
                    prev_hash = header_prev_hash;
                    prev_height = header_height;
                }
            };
        }
    }

    /// Update header head and height to hash index for this branch.
    pub fn save_header_head_if_not_challenged(&mut self, t: &Tip) -> Result<(), Error> {
        if t.height > 0 {
            self.update_block_index_if_not_challenged(t.height, t.prev_block_hash)?;
        }
        self.try_save_latest_known(t.height)?;

        match &self.header_head() {
            Ok(prev_tip) => {
                if prev_tip.height > t.height {
                    for height in (t.height + 1)..=prev_tip.height {
                        self.block_index.insert(height, None);
                    }
                }
            }
            Err(err) => match err.kind() {
                ErrorKind::DBNotFoundErr(_) => {}
                e => return Err(e.into()),
            },
        }

        self.block_index.insert(t.height, Some(t.last_block_hash));
        self.header_head = Some(t.clone());
        Ok(())
    }

    /// Save "sync" head.
    pub fn save_sync_head(&mut self, t: &Tip) {
        self.sync_head = Some(t.clone());
    }

    /// Save new height if it's above currently latest known.
    pub fn try_save_latest_known(&mut self, height: BlockIndex) -> Result<(), Error> {
        let latest_known = self.get_latest_known().ok();
        if latest_known.is_none() || height > latest_known.unwrap().height {
            self.save_latest_known(LatestKnown { height, seen: to_timestamp(Utc::now()) })?;
        }
        Ok(())
    }

    /// Save block.
    pub fn save_block(&mut self, block: Block) {
        self.blocks.insert(block.hash(), block);
    }

    /// Save post applying block extra info.
    pub fn save_block_extra(&mut self, block_hash: &CryptoHash, block_extra: BlockExtra) {
        self.block_extras.insert(*block_hash, block_extra);
    }

    /// Save post applying chunk extra info.
    pub fn save_chunk_extra(
        &mut self,
        block_hash: &CryptoHash,
        shard_id: ShardId,
        chunk_extra: ChunkExtra,
    ) {
        self.chunk_extras.insert((*block_hash, shard_id), chunk_extra);
    }

    pub fn save_chunk(&mut self, chunk_hash: &ChunkHash, chunk: ShardChunk) {
        self.chunks.insert(chunk_hash.clone(), chunk);
    }

    pub fn delete_block(&mut self, hash: &CryptoHash) {
        self.deleted_blocks.insert(*hash);
    }

    pub fn save_block_header(&mut self, header: BlockHeader) {
        self.headers.insert(header.hash(), header);
    }

    pub fn save_outgoing_receipt(
        &mut self,
        hash: &CryptoHash,
        shard_id: ShardId,
        receipt: Vec<Receipt>,
    ) {
        self.outgoing_receipts.insert((*hash, shard_id), receipt);
    }

    pub fn save_incoming_receipt(
        &mut self,
        hash: &CryptoHash,
        shard_id: ShardId,
        receipt_proof: Vec<ReceiptProof>,
    ) {
        self.incoming_receipts.insert((*hash, shard_id), receipt_proof);
    }

    pub fn save_transaction_result(&mut self, hash: &CryptoHash, result: ExecutionOutcome) {
        self.transaction_results.insert(*hash, result);
    }

    /// Starts a sub-ChainUpdate with atomic commit/rollback of all operations done
    /// within this scope.
    /// If the closure returns and error, all changes are canceled.
    #[allow(dead_code)]
    pub fn extending<F>(&mut self, f: F) -> Result<bool, Error>
    where
        F: FnOnce(&mut ChainStoreUpdate<'_, ChainStoreUpdate<'a, T>>) -> Result<bool, Error>,
    {
        let mut child_store_update = ChainStoreUpdate::new(self);
        let res = f(&mut child_store_update);
        match res {
            // Committing changes.
            Ok(true) => {
                let store_update = child_store_update.finalize()?;
                self.store_updates.push(store_update);
                Ok(true)
            }
            // Rolling back changes.
            Ok(false) => Ok(false),
            Err(err) => {
                debug!(target: "chain", "Error returned, discarding extension");
                Err(err)
            }
        }
    }

    pub fn save_trie_changes(&mut self, trie_changes: WrappedTrieChanges) {
        self.trie_changes.push(trie_changes);
    }

    pub fn add_block_to_catchup(&mut self, prev_hash: CryptoHash, block_hash: CryptoHash) {
        self.add_blocks_to_catchup.push((prev_hash, block_hash));
    }

    pub fn remove_block_to_catchup(&mut self, prev_hash: CryptoHash, hash: CryptoHash) {
        self.remove_blocks_to_catchup.push((prev_hash, hash));
    }

    pub fn remove_prev_block_to_catchup(&mut self, hash: CryptoHash) {
        self.remove_prev_blocks_to_catchup.push(hash);
    }

    pub fn add_state_dl_info(&mut self, info: StateSyncInfo) {
        self.add_state_dl_infos.push(info);
    }

    pub fn remove_state_dl_info(&mut self, hash: CryptoHash) {
        self.remove_state_dl_infos.push(hash);
    }

    pub fn save_challenged_block(&mut self, hash: CryptoHash) {
        self.challenged_blocks.insert(hash);
    }

    pub fn save_invalid_chunk(&mut self, chunk: EncodedShardChunk) {
        self.invalid_chunks.insert(chunk.chunk_hash(), chunk);
    }

    /// Merge another StoreUpdate into this one
    pub fn merge(&mut self, store_update: StoreUpdate) {
        self.store_updates.push(store_update);
    }

    pub fn finalize(mut self) -> Result<StoreUpdate, Error> {
        let mut store_update = self.store().store_update();
        if let Some(t) = self.head {
            store_update.set_ser(COL_BLOCK_MISC, HEAD_KEY, &t).map_err::<Error, _>(|e| e.into())?;
        }
        if let Some(t) = self.tail {
            store_update.set_ser(COL_BLOCK_MISC, TAIL_KEY, &t).map_err::<Error, _>(|e| e.into())?;
        }
        if let Some(t) = self.header_head {
            store_update
                .set_ser(COL_BLOCK_MISC, HEADER_HEAD_KEY, &t)
                .map_err::<Error, _>(|e| e.into())?;
        }
        if let Some(t) = self.sync_head {
            store_update
                .set_ser(COL_BLOCK_MISC, SYNC_HEAD_KEY, &t)
                .map_err::<Error, _>(|e| e.into())?;
        }
        for (hash, block) in self.blocks.drain() {
            store_update
                .set_ser(COL_BLOCK, hash.as_ref(), &block)
                .map_err::<Error, _>(|e| e.into())?;
        }
        for hash in self.deleted_blocks.drain() {
            store_update.delete(COL_BLOCK, hash.as_ref());
        }
        for (hash, header) in self.headers.drain() {
            if self.chain_store.get_any_block_hash_by_height(header.inner.height).is_err() {
                store_update
                    .set_ser(COL_BLOCK_PER_HEIGHT, &index_to_bytes(header.inner.height), &hash)
                    .map_err::<Error, _>(|e| e.into())?;
            }
            store_update
                .set_ser(COL_BLOCK_HEADER, hash.as_ref(), &header)
                .map_err::<Error, _>(|e| e.into())?;
        }
        for ((block_hash, shard_id), chunk_extra) in self.chunk_extras.drain() {
            store_update
                .set_ser(COL_CHUNK_EXTRA, &get_block_shard_id(&block_hash, shard_id), &chunk_extra)
                .map_err::<Error, _>(|e| e.into())?;
        }
        for (block_hash, block_extra) in self.block_extras.drain() {
            store_update
                .set_ser(COL_BLOCK_EXTRA, block_hash.as_ref(), &block_extra)
                .map_err::<Error, _>(|e| e.into())?;
        }
        for (chunk_hash, chunk) in self.chunks.drain() {
            store_update
                .set_ser(COL_CHUNKS, chunk_hash.as_ref(), &chunk)
                .map_err::<Error, _>(|e| e.into())?;
        }
        for (height, hash) in self.block_index.drain() {
            if let Some(hash) = hash {
                store_update
                    .set_ser(COL_BLOCK_INDEX, &index_to_bytes(height), &hash)
                    .map_err::<Error, _>(|e| e.into())?;
            } else {
                store_update.delete(COL_BLOCK_INDEX, &index_to_bytes(height));
            }
        }
        for ((block_hash, shard_id), receipt) in self.outgoing_receipts.drain() {
            store_update.set_ser(
                COL_OUTGOING_RECEIPTS,
                &get_block_shard_id(&block_hash, shard_id),
                &receipt,
            )?;
        }
        for ((block_hash, shard_id), receipt) in self.incoming_receipts.drain() {
            store_update.set_ser(
                COL_INCOMING_RECEIPTS,
                &get_block_shard_id(&block_hash, shard_id),
                &receipt,
            )?;
        }
        for (hash, tx_result) in self.transaction_results.drain() {
            store_update.set_ser(COL_TRANSACTION_RESULT, hash.as_ref(), &tx_result)?;
        }
        for trie_changes in self.trie_changes {
            trie_changes
                .insertions_into(&mut store_update)
                .map_err(|err| ErrorKind::Other(err.to_string()))?;
            // TODO: save deletions separately for garbage collection.
        }
        let mut affected_catchup_blocks = HashSet::new();
        for (prev_hash, hash) in self.remove_blocks_to_catchup {
            assert!(!affected_catchup_blocks.contains(&prev_hash));
            if affected_catchup_blocks.contains(&prev_hash) {
                return Err(ErrorKind::Other(
                    "Multiple changes to the store affect the same catchup block".to_string(),
                )
                .into());
            }
            affected_catchup_blocks.insert(prev_hash);

            let mut prev_table =
                self.chain_store.get_blocks_to_catchup(&prev_hash).unwrap_or_else(|_| vec![]);

            let mut remove_idx = prev_table.len();
            for (i, val) in prev_table.iter().enumerate() {
                if *val == hash {
                    remove_idx = i;
                }
            }

            assert_ne!(remove_idx, prev_table.len());
            prev_table.swap_remove(remove_idx);

            if prev_table.len() > 0 {
                store_update.set_ser(COL_BLOCKS_TO_CATCHUP, prev_hash.as_ref(), &prev_table)?;
            } else {
                store_update.delete(COL_BLOCKS_TO_CATCHUP, prev_hash.as_ref());
            }
        }
        for prev_hash in self.remove_prev_blocks_to_catchup {
            assert!(!affected_catchup_blocks.contains(&prev_hash));
            if affected_catchup_blocks.contains(&prev_hash) {
                return Err(ErrorKind::Other(
                    "Multiple changes to the store affect the same catchup block".to_string(),
                )
                .into());
            }
            affected_catchup_blocks.insert(prev_hash);

            store_update.delete(COL_BLOCKS_TO_CATCHUP, prev_hash.as_ref());
        }
        for (prev_hash, new_hash) in self.add_blocks_to_catchup {
            assert!(!affected_catchup_blocks.contains(&prev_hash));
            if affected_catchup_blocks.contains(&prev_hash) {
                return Err(ErrorKind::Other(
                    "Multiple changes to the store affect the same catchup block".to_string(),
                )
                .into());
            }
            affected_catchup_blocks.insert(prev_hash);

            let mut prev_table =
                self.chain_store.get_blocks_to_catchup(&prev_hash).unwrap_or_else(|_| vec![]);
            prev_table.push(new_hash);
            store_update.set_ser(COL_BLOCKS_TO_CATCHUP, prev_hash.as_ref(), &prev_table)?;
        }
        for state_dl_info in self.add_state_dl_infos {
            store_update.set_ser(
                COL_STATE_DL_INFOS,
                state_dl_info.epoch_tail_hash.as_ref(),
                &state_dl_info,
            )?;
        }
        for hash in self.remove_state_dl_infos {
            store_update.delete(COL_STATE_DL_INFOS, hash.as_ref());
        }
        for hash in self.challenged_blocks {
            store_update.set_ser(COL_CHALLENGED_BLOCKS, hash.as_ref(), &true)?;
        }
        for (chunk_hash, chunk) in self.invalid_chunks {
            store_update.set_ser(COL_INVALID_CHUNKS, chunk_hash.as_ref(), &chunk)?;
        }
        for other in self.store_updates {
            store_update.merge(other);
        }
        Ok(store_update)
    }

    pub fn commit(self) -> Result<(), Error> {
        let store_update = self.finalize()?;
        store_update.commit().map_err(|e| e.into())
    }
}

#[cfg(test)]
mod tests {
    use crate::test_utils::KeyValueRuntime;
    use crate::{Chain, ChainGenesis};
    use near_crypto::{InMemorySigner, KeyType};
    use near_primitives::block::Block;
    use near_primitives::errors::InvalidTxError;
    use near_store::test_utils::create_test_store;
    use std::sync::Arc;

    fn get_chain() -> Chain {
        let store = create_test_store();
        let chain_genesis = ChainGenesis::test();
        let validators = vec![vec!["test1"]];
        let runtime_adapter = Arc::new(KeyValueRuntime::new_with_validators(
            store.clone(),
            validators
                .into_iter()
                .map(|inner| inner.into_iter().map(Into::into).collect())
                .collect(),
            1,
            1,
            10,
        ));
        Chain::new(store.clone(), runtime_adapter, &chain_genesis).unwrap()
    }

    #[test]
    fn test_header_cache_long_fork() {
        let transaction_validity_period = 5;
        let mut chain = get_chain();
        let genesis = chain.get_block_by_height(0).unwrap().clone();
        let signer = Arc::new(InMemorySigner::from_seed("test1", KeyType::ED25519, "test1"));
        let short_fork = vec![Block::empty_with_height(&genesis, 1, &*signer.clone())];
        let mut store_update = chain.mut_store().store_update();
        store_update.save_block_header(short_fork[0].header.clone());
        store_update.commit().unwrap();

        let short_fork_head = short_fork[0].clone().header;
        assert!(chain
            .mut_store()
            .check_blocks_on_same_chain(
                &short_fork_head,
                &genesis.hash(),
                transaction_validity_period
            )
            .is_ok());
        let mut long_fork = vec![];
        let mut prev_block = genesis.clone();
        let mut store_update = chain.mut_store().store_update();
        for i in 1..(transaction_validity_period + 2) {
            let block = Block::empty_with_height(&prev_block, i, &*signer.clone());
            prev_block = block.clone();
            store_update.save_block_header(block.header.clone());
            long_fork.push(block);
        }
        store_update.commit().unwrap();
        let valid_base_hash = long_fork[1].hash();
        let cur_header = &long_fork.last().unwrap().header;
        assert!(chain
            .mut_store()
            .check_blocks_on_same_chain(cur_header, &valid_base_hash, transaction_validity_period)
            .is_ok());
        let invalid_base_hash = long_fork[0].hash();
        assert_eq!(
            chain.mut_store().check_blocks_on_same_chain(
                cur_header,
                &invalid_base_hash,
                transaction_validity_period
            ),
            Err(InvalidTxError::Expired)
        );
        assert_eq!(
            chain.store().header_history.queue.clone().into_iter().collect::<Vec<_>>(),
            long_fork
                .iter()
                .rev()
                .take(transaction_validity_period as usize)
                .map(|h| h.hash())
                .collect::<Vec<_>>()
        );
    }

    #[test]
    fn test_header_cache_normal_case() {
        let transaction_validity_period = 5;
        let mut chain = get_chain();
        let genesis = chain.get_block_by_height(0).unwrap().clone();
        let signer = Arc::new(InMemorySigner::from_seed("test1", KeyType::ED25519, "test1"));
        let mut blocks = vec![];
        let mut prev_block = genesis.clone();
        let mut store_update = chain.mut_store().store_update();
        for i in 1..(transaction_validity_period + 2) {
            let block = Block::empty_with_height(&prev_block, i, &*signer.clone());
            prev_block = block.clone();
            store_update.save_block_header(block.header.clone());
            blocks.push(block);
        }
        store_update.commit().unwrap();
        let valid_base_hash = blocks[1].hash();
        let cur_header = &blocks.last().unwrap().header;
        assert!(chain
            .mut_store()
            .check_blocks_on_same_chain(cur_header, &valid_base_hash, transaction_validity_period)
            .is_ok());
        assert_eq!(chain.store().header_history.len(), transaction_validity_period as usize);
        let new_block = Block::empty_with_height(
            &blocks.last().unwrap(),
            transaction_validity_period + 2,
            &*signer.clone(),
        );
        let mut store_update = chain.mut_store().store_update();
        store_update.save_block_header(new_block.header.clone());
        store_update.commit().unwrap();
        assert_eq!(
            chain.mut_store().check_blocks_on_same_chain(
                &new_block.header,
                &valid_base_hash,
                transaction_validity_period
            ),
            Err(InvalidTxError::Expired)
        );
    }

    #[test]
    fn test_header_cache_off_by_one() {
        let transaction_validity_period = 5;
        let mut chain = get_chain();
        let genesis = chain.get_block_by_height(0).unwrap().clone();
        let signer = Arc::new(InMemorySigner::from_seed("test1", KeyType::ED25519, "test1"));
        let mut short_fork = vec![];
        let mut prev_block = genesis.clone();
        let mut store_update = chain.mut_store().store_update();
        for i in 1..(transaction_validity_period + 1) {
            let block = Block::empty_with_height(&prev_block, i, &*signer.clone());
            prev_block = block.clone();
            store_update.save_block_header(block.header.clone());
            short_fork.push(block);
        }
        store_update.commit().unwrap();

        let short_fork_head = short_fork.last().unwrap().clone().header;
        assert_eq!(
            chain.mut_store().check_blocks_on_same_chain(
                &short_fork_head,
                &genesis.hash(),
                transaction_validity_period
            ),
            Err(InvalidTxError::Expired)
        );
        let mut long_fork = vec![];
        let mut prev_block = genesis.clone();
        let mut store_update = chain.mut_store().store_update();
        for i in 1..(transaction_validity_period * 5) {
            let block = Block::empty_with_height(&prev_block, i, &*signer.clone());
            prev_block = block.clone();
            store_update.save_block_header(block.header.clone());
            long_fork.push(block);
        }
        store_update.commit().unwrap();
        let long_fork_head = &long_fork.last().unwrap().header;
        assert_eq!(
            chain.mut_store().check_blocks_on_same_chain(
                long_fork_head,
                &genesis.hash(),
                transaction_validity_period
            ),
            Err(InvalidTxError::Expired)
        );
    }
}<|MERGE_RESOLUTION|>--- conflicted
+++ resolved
@@ -10,27 +10,17 @@
 
 use near_primitives::hash::CryptoHash;
 use near_primitives::receipt::Receipt;
-<<<<<<< HEAD
-use near_primitives::sharding::{ChunkHash, ReceiptProof, ShardChunk, ShardChunkHeader};
-=======
 use near_primitives::sharding::{
-    ChunkHash, ChunkOnePart, EncodedShardChunk, ReceiptProof, ShardChunk, ShardChunkHeader,
+    ChunkHash, EncodedShardChunk, ReceiptProof, ShardChunk, ShardChunkHeader,
 };
->>>>>>> c4085ea1
 use near_primitives::transaction::ExecutionOutcome;
 use near_primitives::types::{BlockExtra, BlockIndex, ChunkExtra, ShardId};
 use near_primitives::utils::{index_to_bytes, to_timestamp};
 use near_store::{
     read_with_cache, Store, StoreUpdate, WrappedTrieChanges, COL_BLOCK, COL_BLOCKS_TO_CATCHUP,
-<<<<<<< HEAD
-    COL_BLOCK_HEADER, COL_BLOCK_INDEX, COL_BLOCK_MISC, COL_CHALLENGED_BLOCKS, COL_CHUNKS,
-    COL_CHUNK_EXTRA, COL_INCOMING_RECEIPTS, COL_OUTGOING_RECEIPTS, COL_STATE_DL_INFOS,
-    COL_TRANSACTION_RESULT,
-=======
     COL_BLOCK_EXTRA, COL_BLOCK_HEADER, COL_BLOCK_INDEX, COL_BLOCK_MISC, COL_BLOCK_PER_HEIGHT,
-    COL_CHALLENGED_BLOCKS, COL_CHUNKS, COL_CHUNK_EXTRA, COL_CHUNK_ONE_PARTS, COL_INCOMING_RECEIPTS,
-    COL_INVALID_CHUNKS, COL_OUTGOING_RECEIPTS, COL_STATE_DL_INFOS, COL_TRANSACTION_RESULT,
->>>>>>> c4085ea1
+    COL_CHALLENGED_BLOCKS, COL_CHUNKS, COL_CHUNK_EXTRA, COL_INCOMING_RECEIPTS, COL_INVALID_CHUNKS,
+    COL_OUTGOING_RECEIPTS, COL_STATE_DL_INFOS, COL_TRANSACTION_RESULT,
 };
 
 use crate::byzantine_assert;
@@ -286,13 +276,8 @@
     blocks: SizedCache<Vec<u8>, Block>,
     /// Cache with chunks
     chunks: SizedCache<Vec<u8>, ShardChunk>,
-<<<<<<< HEAD
-=======
-    /// Cache with chunk one parts
-    chunk_one_parts: SizedCache<Vec<u8>, ChunkOnePart>,
     /// Cache with block extra.
     block_extras: SizedCache<Vec<u8>, BlockExtra>,
->>>>>>> c4085ea1
     /// Cache with chunk extra.
     chunk_extras: SizedCache<Vec<u8>, ChunkExtra>,
     // Cache with index to hash on the main chain.
@@ -326,11 +311,7 @@
             headers: SizedCache::with_size(CACHE_SIZE),
             header_history: HeaderList::new(),
             chunks: SizedCache::with_size(CHUNK_CACHE_SIZE),
-<<<<<<< HEAD
-=======
-            chunk_one_parts: SizedCache::with_size(CHUNK_CACHE_SIZE),
             block_extras: SizedCache::with_size(CACHE_SIZE),
->>>>>>> c4085ea1
             chunk_extras: SizedCache::with_size(CACHE_SIZE),
             // block_index: SizedCache::with_size(CACHE_SIZE),
             block_hash_per_height: SizedCache::with_size(CACHE_SIZE),
