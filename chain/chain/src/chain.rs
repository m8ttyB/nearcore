--- conflicted
+++ resolved
@@ -2520,8 +2520,6 @@
             return Err(ErrorKind::EpochOutOfBounds.into());
         }
 
-        info!("1");
-
         // First real I/O expense.
         let prev = self.get_previous_header(&block.header)?;
         let prev_hash = prev.hash();
@@ -2539,8 +2537,6 @@
             return Err(ErrorKind::InvalidBlockHeight.into());
         }
 
-        info!("2");
-
         let (is_caught_up, needs_to_start_fetching_state) =
             if self.runtime_adapter.is_next_block_epoch_start(&prev_hash)? {
                 if !self.prev_block_is_caught_up(&prev_prev_hash, &prev_hash)? {
@@ -2557,22 +2553,15 @@
                 (self.prev_block_is_caught_up(&prev_prev_hash, &prev_hash)?, false)
             };
 
-        info!("3");
-
         debug!(target: "chain", "{:?} Process block {}, is_caught_up: {}, need_to_start_fetching_state: {}", me, block.hash(), is_caught_up, needs_to_start_fetching_state);
 
         // Check the header is valid before we proceed with the full block.
         self.process_header_for_block(&block.header, provenance, on_challenge)?;
 
-        info!("4");
-
         for approval in block.header.inner_rest.approvals.iter() {
             FinalityGadget::process_approval(me, approval, &mut self.chain_store_update)?;
         }
 
-<<<<<<< HEAD
-        info!("5");
-=======
         self.runtime_adapter.verify_block_vrf(
             &block.header.inner_lite.epoch_id,
             block.header.inner_lite.height,
@@ -2584,7 +2573,6 @@
         if block.header.inner_rest.random_value != hash(block.vrf_value.0.as_ref()) {
             return Err(ErrorKind::InvalidRandomnessBeaconOutput.into());
         }
->>>>>>> e9513543
 
         // We need to know the last approval on the previous block to later compute the reference
         //    block for the current block. If it is not known by now, transfer it from the block
@@ -2598,8 +2586,6 @@
             }
         }
 
-        info!("6");
-
         if !block.check_validity() {
             byzantine_assert!(false);
             return Err(ErrorKind::Other("Invalid block".into()).into());
@@ -2614,14 +2600,10 @@
             return Err(ErrorKind::InvalidGasPrice.into());
         }
 
-        info!("7");
-
         let prev_block = self.chain_store_update.get_block(&prev_hash)?.clone();
 
         self.ping_missing_chunks(me, prev_hash, &block)?;
-        info!("8");
         self.save_incoming_receipts_from_block(me, &block)?;
-        info!("9");
 
         // Do basic validation of chunks before applying the transactions
         for (chunk_header, prev_chunk_header) in block.chunks.iter().zip(prev_block.chunks.iter()) {
@@ -2635,11 +2617,9 @@
                 }
             }
         }
-        info!("10");
 
         // Always apply state transition for shards in the current epoch
         self.apply_chunks(me, block, &prev_block, ApplyChunksMode::ThisEpoch)?;
-        info!("11");
 
         // If we have the state for the next epoch already downloaded, apply the state transition for the next epoch as well,
         //    otherwise put the block into the permanent storage to have the state transition applied later
@@ -2649,8 +2629,6 @@
             self.chain_store_update.add_block_to_catchup(prev_hash, block.hash());
         }
 
-        info!("12");
-
         // Verify that proposals from chunks match block header proposals.
         let mut all_chunk_proposals = vec![];
         for chunk in block.chunks.iter() {
@@ -2661,8 +2639,6 @@
         if all_chunk_proposals != block.header.inner_rest.validator_proposals {
             return Err(ErrorKind::InvalidValidatorProposals.into());
         }
-
-        info!("13");
 
         // If block checks out, record validator proposals for given block.
         let last_quorum_pre_commit = &block.header.inner_rest.last_quorum_pre_commit;
@@ -2684,7 +2660,6 @@
             block.header.inner_rest.validator_reward,
             block.header.inner_rest.total_supply,
         )?;
-        info!("14");
 
         // Add validated block to the db, even if it's not the canonical fork.
         self.chain_store_update.save_block(block.clone());
@@ -2694,7 +2669,6 @@
                     .save_block_hash_with_new_chunk(block.hash(), shard_id as ShardId);
             }
         }
-        info!("15");
 
         // Update the chain head if it's the new tip
         let res = self.update_head(block)?;
