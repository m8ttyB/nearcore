--- conflicted
+++ resolved
@@ -647,11 +647,8 @@
                 self.chain.get_block_header(&last_ds_final_hash)?.inner_lite.height
             };
 
-<<<<<<< HEAD
             let last_block_header = self.chain.get_block_header(&tip.last_block_hash)?;
-            let may_be_approval = if let Some(honeypot_shard_id) =
-                self.shards_mgr.honeypot_shard_id(&last_block_header)
-            {
+            if let Some(honeypot_shard_id) = self.shards_mgr.honeypot_shard_id(&last_block_header) {
                 self.doomslug.set_tip(
                     Instant::now(),
                     tip.last_block_hash,
@@ -659,38 +656,8 @@
                     tip.height,
                     last_ds_final_height,
                     honeypot_shard_id,
-                )
-            } else {
-                None
-            };
-
-            if let Some(approval) = may_be_approval {
-                self.chain.process_approval(
-                    &self.block_producer.as_ref().map(|x| x.account_id.clone()),
-                    &approval,
-                )?;
-
-                self.collect_block_approval(&approval, true);
-
-                // Important to update the last endorsed height before sending the approval
-                let mut chain_store_update = self.chain.mut_store().store_update();
-                chain_store_update
-                    .save_largest_endorsed_height(&self.doomslug.get_largest_endorsed_height());
-                chain_store_update.commit()?;
-
-                self.send_approval(approval)?;
-
-                return Ok(true);
-            }
-=======
-            self.doomslug.set_tip(
-                Instant::now(),
-                tip.last_block_hash,
-                self.chain.get_my_approval_reference_hash(tip.last_block_hash),
-                tip.height,
-                last_ds_final_height,
-            );
->>>>>>> 9dd441cc
+                );
+            }
         }
 
         Ok(())
