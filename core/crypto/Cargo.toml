[package]
name = "near-crypto"
version = "0.1.0"
authors = ["Near Inc <hello@nearprotocol.com>"]
edition = "2018"

[dependencies]
ed25519-dalek = "1.0.0-pre.3"
<<<<<<< HEAD
# rand_os = "0.1"
=======
>>>>>>> 00eead67
sha2 = "0.8"
parity-secp256k1 = "0.7.0"
arrayref = "0.3"
blake2 = "0.8"
digest = "0.8"
curve25519-dalek = "2"
<<<<<<< HEAD
# rand_core = "0.5"
=======
>>>>>>> 00eead67
subtle = "2.2"

bs58 = "0.3"
borsh = "0.2.10"
serde = "1.0"
serde_derive = "1.0"
serde_json = "1.0"

lazy_static = "1.4"
rand = "0.7"
libc = "0.2"

[dev-dependencies]
criterion = "0.3.0"
serde_json = "1.0"<|MERGE_RESOLUTION|>--- conflicted
+++ resolved
@@ -6,20 +6,12 @@
 
 [dependencies]
 ed25519-dalek = "1.0.0-pre.3"
-<<<<<<< HEAD
-# rand_os = "0.1"
-=======
->>>>>>> 00eead67
 sha2 = "0.8"
 parity-secp256k1 = "0.7.0"
 arrayref = "0.3"
 blake2 = "0.8"
 digest = "0.8"
 curve25519-dalek = "2"
-<<<<<<< HEAD
-# rand_core = "0.5"
-=======
->>>>>>> 00eead67
 subtle = "2.2"
 
 bs58 = "0.3"
