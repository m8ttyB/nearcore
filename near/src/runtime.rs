--- conflicted
+++ resolved
@@ -14,15 +14,10 @@
 use near_primitives::hash::{hash, CryptoHash};
 use near_primitives::rpc::{AccountViewCallResult, QueryResponse, ViewStateResult};
 use near_primitives::sharding::ShardChunkHeader;
-<<<<<<< HEAD
-use near_primitives::transaction::{ReceiptTransaction, SignedTransaction, TransactionResult};
-use near_primitives::types::{AccountId, BlockIndex, MerkleHash, ShardId, ValidatorStake};
-=======
 use near_primitives::transaction::{ReceiptTransaction, SignedTransaction};
 use near_primitives::types::{
     AccountId, Balance, BlockIndex, GasUsage, MerkleHash, ShardId, ValidatorStake,
 };
->>>>>>> 79f37245
 use near_primitives::utils::prefix_for_access_key;
 use near_store::{
     get_access_key_raw, get_account, set_account, Store, StoreUpdate, Trie, TrieUpdate,
@@ -36,10 +31,7 @@
 
 use crate::config::GenesisConfig;
 use crate::validator_manager::{ValidatorEpochConfig, ValidatorManager};
-<<<<<<< HEAD
-=======
 use near_chain::types::ApplyTransactionResult;
->>>>>>> 79f37245
 
 const POISONED_LOCK_ERR: &str = "The lock was poisoned.";
 
@@ -493,11 +485,7 @@
     }
 
     fn get_epoch_hash(&self, parent_hash: CryptoHash) -> Result<CryptoHash, Error> {
-<<<<<<< HEAD
-        let vm = self.validator_manager.read().expect(POISONED_LOCK_ERR);
-=======
-        let mut vm = self.validator_manager.write().expect(POISONED_LOCK_ERR);
->>>>>>> 79f37245
+        let mut vm = self.validator_manager.write().expect(POISONED_LOCK_ERR);
         Ok(vm.get_epoch_offset(parent_hash, 0)?.0)
     }
 }
@@ -611,7 +599,8 @@
             transactions: &Vec<SignedTransaction>,
         ) -> (CryptoHash, Vec<ValidatorStake>, Vec<Vec<ReceiptTransaction>>) {
             let mut root = *state_root;
-            let (wrapped_trie_changes, new_root, _tx_results, receipt_results, stakes) = self
+            // let (wrapped_trie_changes, new_root, _tx_results, receipt_results, stakes)
+            let result = self
                 .apply_transactions(
                     0,
                     &root,
@@ -623,11 +612,11 @@
                 )
                 .unwrap();
             let mut store_update = self.store.store_update();
-            wrapped_trie_changes.insertions_into(&mut store_update).unwrap();
+            result.trie_changes.insertions_into(&mut store_update).unwrap();
             store_update.commit().unwrap();
-            root = new_root;
-            let new_receipts = receipt_results.into_iter().map(|(_, v)| v).collect();
-            (root, stakes, new_receipts)
+            root = result.new_root;
+            let new_receipts = result.receipt_result.into_iter().map(|(_, v)| v).collect();
+            (root, result.validator_proposals, new_receipts)
         }
     }
 
@@ -700,7 +689,16 @@
         );
 
         nightshade
-            .add_validator_proposals(CryptoHash::default(), h0, 0, validator_stakes, vec![], vec![])
+            .add_validator_proposals(
+                CryptoHash::default(),
+                h0,
+                0,
+                validator_stakes,
+                vec![],
+                vec![],
+                0,
+                0,
+            )
             .unwrap();
 
         let new_account = format!("test{}", num_nodes + 1);
@@ -719,7 +717,7 @@
         let (new_root, _, receipts) =
             nightshade.update(&state_root, 1, &h0, &h1, &vec![], &vec![create_account_transaction]);
         state_root = new_root;
-        nightshade.add_validator_proposals(h0, h1, 1, vec![], vec![], vec![]).unwrap();
+        nightshade.add_validator_proposals(h0, h1, 1, vec![], vec![], vec![], 0, 0).unwrap();
 
         state_root = nightshade
             .update(
@@ -731,7 +729,7 @@
                 &vec![],
             )
             .0;
-        nightshade.add_validator_proposals(h1, h2, 2, vec![], vec![]).unwrap();
+        nightshade.add_validator_proposals(h1, h2, 2, vec![], vec![], vec![], 0, 0).unwrap();
         // test3 stakes the same amount as test1 and will be confirmed as a validator in the next epoch
         let (new_root, validator_stakes, _) =
             nightshade.update(&state_root, 3, &h2, &h3, &vec![], &vec![staking_transaction]);
@@ -744,9 +742,11 @@
                 TESTING_INIT_STAKE * 2
             )]
         );
-        nightshade.add_validator_proposals(h2, h3, 3, validator_stakes, vec![], vec![]).unwrap();
+        nightshade
+            .add_validator_proposals(h2, h3, 3, validator_stakes, vec![], vec![], 0, 0)
+            .unwrap();
         nightshade.update(&state_root, 4, &h3, &h4, &vec![], &vec![]).0;
-        nightshade.add_validator_proposals(h3, h4, 4, vec![], vec![], vec![]).unwrap();
+        nightshade.add_validator_proposals(h3, h4, 4, vec![], vec![], vec![], 0, 0).unwrap();
         {
             let mut vm = nightshade.validator_manager.write().expect(POISONED_LOCK_ERR);
             let validators = vm.get_validators(h4).unwrap();
@@ -768,7 +768,7 @@
             );
         }
         state_root = nightshade.update(&state_root, 4, &h3, &h4, &vec![], &vec![]).0;
-        nightshade.add_validator_proposals(h3, h4, 4, vec![], vec![], vec![]).unwrap();
+        nightshade.add_validator_proposals(h3, h4, 4, vec![], vec![], vec![], 0, 0).unwrap();
         let account = nightshade.view_account(state_root, &block_producers[0].account_id).unwrap();
         assert_eq!(
             account,
@@ -782,9 +782,9 @@
             }
         );
         state_root = nightshade.update(&state_root, 5, &h4, &h5, &vec![], &vec![]).0;
-        nightshade.add_validator_proposals(h4, h5, 5, vec![], vec![], vec![]).unwrap();
+        nightshade.add_validator_proposals(h4, h5, 5, vec![], vec![], vec![], 0, 0).unwrap();
         state_root = nightshade.update(&state_root, 6, &h5, &h6, &vec![], &vec![]).0;
-        nightshade.add_validator_proposals(h5, h6, 6, vec![], vec![], vec![]).unwrap();
+        nightshade.add_validator_proposals(h5, h6, 6, vec![], vec![], vec![], 0, 0).unwrap();
 
         let account = nightshade.view_account(state_root, &block_producers[1].account_id).unwrap();
         assert_eq!(
@@ -813,9 +813,9 @@
         );
 
         state_root = nightshade.update(&state_root, 7, &h6, &h7, &vec![], &vec![]).0;
-        nightshade.add_validator_proposals(h6, h7, 7, vec![], vec![], vec![]).unwrap();
+        nightshade.add_validator_proposals(h6, h7, 7, vec![], vec![], vec![], 0, 0).unwrap();
         state_root = nightshade.update(&state_root, 8, &h7, &h8, &vec![], &vec![]).0;
-        nightshade.add_validator_proposals(h7, h8, 8, vec![], vec![], vec![]).unwrap();
+        nightshade.add_validator_proposals(h7, h8, 8, vec![], vec![], vec![], 0, 0).unwrap();
 
         let account = nightshade.view_account(state_root, &block_producers[1].account_id).unwrap();
         assert_eq!(
@@ -831,9 +831,9 @@
         );
 
         state_root = nightshade.update(&state_root, 9, &h8, &h9, &vec![], &vec![]).0;
-        nightshade.add_validator_proposals(h8, h9, 9, vec![], vec![], vec![]).unwrap();
+        nightshade.add_validator_proposals(h8, h9, 9, vec![], vec![], vec![], 0, 0).unwrap();
         state_root = nightshade.update(&state_root, 10, &h9, &h10, &vec![], &vec![]).0;
-        nightshade.add_validator_proposals(h9, h10, 10, vec![], vec![], vec![]).unwrap();
+        nightshade.add_validator_proposals(h9, h10, 10, vec![], vec![], vec![], 0, 0).unwrap();
 
         // make sure their is no double return of stake
         let account = nightshade.view_account(state_root, &block_producers[1].account_id).unwrap();
@@ -899,20 +899,29 @@
         );
 
         nightshade
-            .add_validator_proposals(CryptoHash::default(), h0, 0, validator_stakes, vec![], vec![])
+            .add_validator_proposals(
+                CryptoHash::default(),
+                h0,
+                0,
+                validator_stakes,
+                vec![],
+                vec![],
+                0,
+                0,
+            )
             .unwrap();
 
         state_root = nightshade.update(&state_root, 1, &h0, &h1, &vec![], &vec![]).0;
-        nightshade.add_validator_proposals(h0, h1, 1, vec![], vec![], vec![]).unwrap();
+        nightshade.add_validator_proposals(h0, h1, 1, vec![], vec![], vec![], 0, 0).unwrap();
 
         state_root = nightshade.update(&state_root, 2, &h1, &h2, &vec![], &vec![]).0;
-        nightshade.add_validator_proposals(h1, h2, 2, vec![], vec![], vec![]).unwrap();
+        nightshade.add_validator_proposals(h1, h2, 2, vec![], vec![], vec![], 0, 0).unwrap();
 
         state_root = nightshade.update(&state_root, 3, &h2, &h3, &vec![], &vec![]).0;
-        nightshade.add_validator_proposals(h2, h3, 3, vec![], vec![], vec![]).unwrap();
+        nightshade.add_validator_proposals(h2, h3, 3, vec![], vec![], vec![], 0, 0).unwrap();
 
         state_root = nightshade.update(&state_root, 4, &h3, &h4, &vec![], &vec![]).0;
-        nightshade.add_validator_proposals(h3, h4, 4, vec![], vec![], vec![]).unwrap();
+        nightshade.add_validator_proposals(h3, h4, 4, vec![], vec![], vec![], 0, 0).unwrap();
 
         let account = nightshade.view_account(state_root, &block_producers[0].account_id).unwrap();
         assert_eq!(
@@ -928,10 +937,10 @@
         );
 
         state_root = nightshade.update(&state_root, 5, &h4, &h5, &vec![], &vec![]).0;
-        nightshade.add_validator_proposals(h4, h5, 5, vec![], vec![], vec![]).unwrap();
+        nightshade.add_validator_proposals(h4, h5, 5, vec![], vec![], vec![], 0, 0).unwrap();
 
         state_root = nightshade.update(&state_root, 6, &h5, &h6, &vec![], &vec![]).0;
-        nightshade.add_validator_proposals(h5, h6, 6, vec![], vec![], vec![]).unwrap();
+        nightshade.add_validator_proposals(h5, h6, 6, vec![], vec![], vec![], 0, 0).unwrap();
 
         let account = nightshade.view_account(state_root, &block_producers[0].account_id).unwrap();
         assert_eq!(
@@ -999,11 +1008,20 @@
         );
 
         nightshade
-            .add_validator_proposals(CryptoHash::default(), h0, 0, validator_stakes, vec![], vec![])
+            .add_validator_proposals(
+                CryptoHash::default(),
+                h0,
+                0,
+                validator_stakes,
+                vec![],
+                vec![],
+                0,
+                0,
+            )
             .unwrap();
 
         state_root = nightshade.update(&state_root, 1, &h0, &h1, &vec![], &vec![]).0;
-        nightshade.add_validator_proposals(h0, h1, 1, vec![], vec![], vec![]).unwrap();
+        nightshade.add_validator_proposals(h0, h1, 1, vec![], vec![], vec![], 0, 0).unwrap();
 
         let staking_transaction = stake(3, &block_producers[0], TESTING_INIT_STAKE + 1);
         let staking_transaction1 = stake(2, &block_producers[1], TESTING_INIT_STAKE + 2);
@@ -1018,13 +1036,15 @@
             &vec![staking_transaction, staking_transaction1, staking_transaction2],
         );
         state_root = new_root;
-        nightshade.add_validator_proposals(h1, h2, 2, validator_stakes, vec![], vec![]).unwrap();
+        nightshade
+            .add_validator_proposals(h1, h2, 2, validator_stakes, vec![], vec![], 0, 0)
+            .unwrap();
 
         state_root = nightshade.update(&state_root, 3, &h2, &h3, &vec![], &vec![]).0;
-        nightshade.add_validator_proposals(h2, h3, 3, vec![], vec![], vec![]).unwrap();
+        nightshade.add_validator_proposals(h2, h3, 3, vec![], vec![], vec![], 0, 0).unwrap();
 
         state_root = nightshade.update(&state_root, 4, &h3, &h4, &vec![], &vec![]).0;
-        nightshade.add_validator_proposals(h3, h4, 4, vec![], vec![], vec![]).unwrap();
+        nightshade.add_validator_proposals(h3, h4, 4, vec![], vec![], vec![], 0, 0).unwrap();
 
         let account = nightshade.view_account(state_root, &block_producers[0].account_id).unwrap();
         assert_eq!(
@@ -1053,10 +1073,10 @@
         );
 
         state_root = nightshade.update(&state_root, 5, &h4, &h5, &vec![], &vec![]).0;
-        nightshade.add_validator_proposals(h4, h5, 5, vec![], vec![], vec![]).unwrap();
+        nightshade.add_validator_proposals(h4, h5, 5, vec![], vec![], vec![], 0, 0).unwrap();
 
         state_root = nightshade.update(&state_root, 6, &h5, &h6, &vec![], &vec![]).0;
-        nightshade.add_validator_proposals(h5, h6, 6, vec![], vec![], vec![]).unwrap();
+        nightshade.add_validator_proposals(h5, h6, 6, vec![], vec![], vec![], 0, 0).unwrap();
 
         let account = nightshade.view_account(state_root, &block_producers[0].account_id).unwrap();
         assert_eq!(
@@ -1085,10 +1105,10 @@
         );
 
         state_root = nightshade.update(&state_root, 7, &h6, &h7, &vec![], &vec![]).0;
-        nightshade.add_validator_proposals(h6, h7, 7, vec![], vec![], vec![]).unwrap();
+        nightshade.add_validator_proposals(h6, h7, 7, vec![], vec![], vec![], 0, 0).unwrap();
 
         state_root = nightshade.update(&state_root, 8, &h7, &h8, &vec![], &vec![]).0;
-        nightshade.add_validator_proposals(h7, h8, 8, vec![], vec![], vec![]).unwrap();
+        nightshade.add_validator_proposals(h7, h8, 8, vec![], vec![], vec![], 0, 0).unwrap();
 
         let account = nightshade.view_account(state_root, &block_producers[0].account_id).unwrap();
         assert_eq!(
